#!/usr/bin/env python3

import os
import torch
import pytorchrl as prl
from pytorchrl.agent.env import VecEnv
from pytorchrl.envs.obstacle_tower.obstacle_tower_env_factory import obstacle_train_env_factory
from pytorchrl.agent.actors import OnPolicyActor, get_feature_extractor
from code_examples.train_obstacle_tower.ppod.train import get_args


def enjoy():

    args = get_args()

    # Define device
    device = torch.device("cuda:0" if torch.cuda.is_available() else "cpu")

    # Define single copy of the environment
    env, action_space, obs_space = VecEnv.create_factory(
        env_fn=obstacle_train_env_factory,
        env_kwargs={
            "min_floor": args.min_floor,
            "max_floor": args.max_floor,
            "seed_list": args.seed_list,
            "frame_skip": args.frame_skip,
            "frame_stack": args.frame_stack,
            "reward_shape": args.reward_shape,
            "reduced_actions": args.reduced_action_space,
            "num_actions": args.num_actions,
<<<<<<< HEAD
            "realtime": True,
        }, vec_env_size=1)(device)
=======
            "realtime": False,
        }, vec_env_size=2)

    # Define agent device and agent
    device = torch.device("cuda:0" if torch.cuda.is_available() else "cpu")
>>>>>>> 5f294a1c

    policy = OnPolicyActor.create_factory(
        obs_space, action_space, prl.PPO,
        feature_extractor_network=get_feature_extractor(args.nn),
        recurrent_nets=args.recurrent_nets,
#        restart_model=os.path.join(args.log_dir, "model.state_dict")
    )(device)

    # Define initial Tensors
    env = env()
    obs = env.reset()
    done, episode_reward, step = False, 0, 0

    import ipdb; ipdb.set_trace()

    _, rhs, _ = policy.actor_initial_states(torch.tensor(obs))

    # Execute episodes
    while not done:

        obs = torch.Tensor(obs).to(device)
        done = torch.Tensor([done]).to(device)

        with torch.no_grad():
            _, clipped_action, _, rhs, _, _ = policy.get_action(obs, rhs, done, deterministic=True)

        obs, reward, done, info = env.step(clipped_action)
        episode_reward += reward

        if done:
            print("EPISODE: reward: {}".format(episode_reward.item()), flush=True)
            done, episode_reward = 0, False
            obs = env.reset()


if __name__ == "__main__":
    enjoy()<|MERGE_RESOLUTION|>--- conflicted
+++ resolved
@@ -28,16 +28,8 @@
             "reward_shape": args.reward_shape,
             "reduced_actions": args.reduced_action_space,
             "num_actions": args.num_actions,
-<<<<<<< HEAD
             "realtime": True,
         }, vec_env_size=1)(device)
-=======
-            "realtime": False,
-        }, vec_env_size=2)
-
-    # Define agent device and agent
-    device = torch.device("cuda:0" if torch.cuda.is_available() else "cpu")
->>>>>>> 5f294a1c
 
     policy = OnPolicyActor.create_factory(
         obs_space, action_space, prl.PPO,
@@ -50,8 +42,6 @@
     env = env()
     obs = env.reset()
     done, episode_reward, step = False, 0, 0
-
-    import ipdb; ipdb.set_trace()
 
     _, rhs, _ = policy.actor_initial_states(torch.tensor(obs))
 
