<<<<<<< HEAD
__version__ = "2.6.14"
=======
__version__ = "2.6.13"

>>>>>>> e3b6eaf9

from collections import namedtuple

__all__ = [
    "ALGORITHM", "EPISODES", "SCHEME", "TIME", "INFO_KEYS",
    "COLLECTION", "GRADIENT", "UPDATE", "OP_KEYS",
    "VERSION", "WEIGHTS", "NUMSAMPLES",
    "SYNC", "ASYNC", "CENTRAL", "PARALLEL", "FPS", "PL", "GA",
    "ACTOR", "STORAGE", "ENV_TRAIN", "ENV_TEST", "COMPONENT_KEYS",
    "OBS", "RHS", "DONE", "ACT", "REW", "OBS2", "RHS2", "DONE2",
    "DataTransitionKeys", "DataTransition", "OffPolicyDataKeys", "OnPolicyDataKeys",
]


# Information
ALGORITHM = "Algorithm"
EPISODES = "Episodes"
SCHEME = "Scheme"
TIME = "Time"
INFO_KEYS = (ALGORITHM, EPISODES, SCHEME, TIME)

# Operations
COLLECTION = "DataCollection"
GRADIENT = "GradientCompute"
UPDATE = "ActorUpdate"
PROCESSING = "DataProcessing"  # Includes Gradient computations + model Updates
CPRATIO = "DataCollection_DataProcessing_Ratio"
OP_KEYS = (COLLECTION, GRADIENT, UPDATE)

# Training
VERSION = "ActorVersion"
WEIGHTS = "ActorWeights"
NUMSAMPLES = "NumberSamples"

# Training Architecture
CENTRAL = "Central"
PARALLEL = "Parallel"
FPS = "FramesPerSecond"
PL = "PolicyLag"
GA = "GradientAsynchrony"
SYNC = "synchronous"
ASYNC = "asynchronous"

# Agent
ACTOR = "Actor"
STORAGE = "Storage"
ENV_TRAIN = "TrainEnvironment"
ENV_TEST = "TestEnvironment"
COMPONENT_KEYS = (ALGORITHM, ACTOR, STORAGE, ENV_TRAIN, ENV_TEST)

# DATA
OBS = "Observation"
RHS = "RecurrentHiddenStates"
DONE = "Done"
ACT = "Action"
ACTPROBS = "ActionProbs"
REW = "Reward"
IREW = "IntrinsicReward"
OBS2 = "NextObservation"
RHS2 = "NextRecurrentHiddenStates"
DONE2 = "NextDone"
VAL = "Value"
IVAL = "IntrinsicValue"
LOGP = "LogProbability"
ADV = "Advantage"
IADV = "IntrinsicAdvantage"
RET = "ExternalReturn"
IRET = "IntrinsicReturn"
MASK = "MaskedSamples"
INFO = "EnvironmentInformation"
DataTransitionKeys = (OBS, RHS, DONE, ACT, REW, OBS2, RHS2, DONE2, INFO)
DataTransition = namedtuple('DataTransition', DataTransitionKeys)
OffPolicyDataKeys = (OBS, RHS, DONE, ACT, REW, IREW, OBS2, RHS2, DONE2, ACTPROBS)
OnPolicyDataKeys = (OBS, RHS, DONE, ACT, REW, IREW, RET, IRET, VAL, IVAL, LOGP, ADV, IADV)
MBDataKeys = (OBS, RHS, DONE, ACT, REW, OBS2, RHS2, DONE2)
DemosDataKeys = (OBS, ACT, REW)

# DATA TYPES
float32 = "float32"
float16 = "float16"
int16 = "int16"
int8 = "int8"
uint8 = "uint8"

DEFAULT_DTYPES = {
    OBS: float32,
    RHS: float32,
    DONE: float32,
    ACT: float32,
    ACTPROBS: float32,
    REW: float32,
    OBS2: float32,
    RHS2: float32,
    DONE2: float32,
    VAL: float32,
    LOGP: float32,
    ADV: float32,
    RET: float32,
}

# ALGORITHMS
A2C = "A2C"
PPO = "PPO"
RND_PPO = "RND_PPO"
SAC = "SAC"
MPO = "MPO"
TD3 = "TD3"
DDPG = "DDPG"
DDQN = "DDQN"
MPC_RS = "ModelPredictiveControl_RandomShooting"
<|MERGE_RESOLUTION|>--- conflicted
+++ resolved
@@ -1,9 +1,4 @@
-<<<<<<< HEAD
-__version__ = "2.6.14"
-=======
 __version__ = "2.6.13"
-
->>>>>>> e3b6eaf9
 
 from collections import namedtuple
 
