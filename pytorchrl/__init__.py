--- conflicted
+++ resolved
@@ -1,8 +1,4 @@
-<<<<<<< HEAD
-__version__ = "1.3.10"
-=======
 __version__ = "1.3.13"
->>>>>>> 40dcb0d9
 
 from collections import namedtuple
 
