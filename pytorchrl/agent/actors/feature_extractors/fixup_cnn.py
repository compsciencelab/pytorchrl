
import math
import numpy as np
import torch
import torch.nn as nn
import torch.nn.functional as F


class FixupCNN(nn.Module):
    """
    A larger version of the IMPALA CNN with Fixup init.
    See Fixup: https://arxiv.org/abs/1901.09321.
    Parameters
    ----------
    input_space : gym.Space
        Environment observation space.
    rgb_norm : bool
        Whether or not to divide input by 255.
    """
<<<<<<< HEAD
    def __init__(self, input_space, output_size=256, rgb_norm=True):
=======
    def __init__(self, input_space, output_size=512, rgb_norm=True):
>>>>>>> c2168ea3
        super(FixupCNN, self).__init__()

        self.rgb_norm = rgb_norm
        input_shape = input_space.shape
        if len(input_shape) != 3:
            raise ValueError("Trying to extract features with Fixup CNN for "
                             "an obs space with len(shape) != 3")

        depth_in = input_shape[0]
        layers = []
        for depth_out in [16, 32, 32]:
            layers.extend([
                nn.Conv2d(depth_in, depth_out, 3, padding=1),
                nn.MaxPool2d(3, stride=2, padding=1),
                FixupResidualModule(depth_out, 6),
                FixupResidualModule(depth_out, 6),
            ])
            depth_in = depth_out
        self.feature_extractor = nn.Sequential(*layers)

        # Define final layer
        feature_size = int(np.prod(self.feature_extractor(
            torch.randn(1, *input_space.shape)).shape))
        self.head = nn.Sequential(
            nn.Linear(feature_size, output_size),
            nn.ReLU(inplace=True))

        self.train()

    def forward(self, inputs):
        """
        Forward pass Neural Network
        Parameters
        ----------
        inputs : torch.tensor
            Input data.
        Returns
        -------
        out : torch.tensor
            Output feature map.
        """

        if self.rgb_norm:
            inputs = inputs / 255.0

        out = self.feature_extractor(inputs).view(inputs.size(0), -1)
        return out


class FixupResidualModule(nn.Module):
    """
    FixupCNN resudial block.
    Parameters
    ----------
    depth : int
        Number of input feature maps.
    num_residual : int
        Number of residual feature blocks in the architecture
    """
    def __init__(self, depth, num_residual):
        super(FixupResidualModule, self).__init__()

        self.conv1 = nn.Conv2d(depth, depth, 3, padding=1, bias=False)
        self.conv2 = nn.Conv2d(depth, depth, 3, padding=1, bias=False)

        for p in self.conv1.parameters():
            p.data.mul_(1 / math.sqrt(num_residual))
        for p in self.conv2.parameters():
            p.data.zero_()

        self.bias1 = nn.Parameter(torch.zeros([depth, 1, 1]))
        self.bias2 = nn.Parameter(torch.zeros([depth, 1, 1]))
        self.bias3 = nn.Parameter(torch.zeros([depth, 1, 1]))
        self.bias4 = nn.Parameter(torch.zeros([depth, 1, 1]))
        self.scale = nn.Parameter(torch.ones([depth, 1, 1]))

    def forward(self, x):
        """
        Forward pass residual block
        Parameters
        ----------
        inputs : torch.tensor
            Input feature map.
        Returns
        -------
        out : torch.tensor
            Output feature map.
        """
        x = F.relu(x)
        out = x + self.bias1
        out = self.conv1(out)
        out = out + self.bias2
        out = F.relu(out)
        out = out + self.bias3
        out = self.conv2(out)
        out = out * self.scale
        out = out + self.bias4
        return out + x<|MERGE_RESOLUTION|>--- conflicted
+++ resolved
@@ -17,11 +17,8 @@
     rgb_norm : bool
         Whether or not to divide input by 255.
     """
-<<<<<<< HEAD
     def __init__(self, input_space, output_size=256, rgb_norm=True):
-=======
-    def __init__(self, input_space, output_size=512, rgb_norm=True):
->>>>>>> c2168ea3
+
         super(FixupCNN, self).__init__()
 
         self.rgb_norm = rgb_norm
