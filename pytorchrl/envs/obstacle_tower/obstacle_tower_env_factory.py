import os
import obstacle_tower_env
from obstacle_tower_env import ObstacleTowerEnv
from pytorchrl.envs.common import FrameStack, FrameSkip, DelayedReward
from pytorchrl.envs.obstacle_tower.wrappers import (
    ReducedActionEnv, BasicObstacleEnv, RewardShapeObstacleEnv, BasicObstacleEnvTest)


def obstacle_train_env_factory(
        index_col_worker, index_grad_worker, index_env=0, frame_skip=0, frame_stack=1, min_floor=0,
        max_floor=50, reduced_actions=True, num_actions=6, reward_shape=True, exe_path=None, reward_delay=1,
        realtime=False, seed_list=[], id_offset=1, timeout_wait=180):
    """
    Create train Obstacle Tower Unity3D environment.
    Useful info_keywords 'floor', 'start', 'seed'.
    Parameters
    ----------
     index_col_worker : int
        Index of the collection worker running this environment.
    index_grad_worker : int
        Index of the gradient worker running the collection worker running this environment.
    index_env : int
        Index of this environment withing the vector of environments.
    frame_skip : int
        Return only every `frame_skip`-th observation.
    frame_stack : int
        Observations composed of last `frame_stack` frames stacked.
    min_floor : int
        Minimum floor the agent can be spawned in.
    max_floor : int
        Maximum floor the agent can be spawned in.
    reduced_actions : bool
        Whether or not to use the action wrapper to reduce the number of available actions.
    num_actions : int
        Size of the reduced action space.
    reward_shape : bool
        Whether or not to use the reward shape wrapper.
    exe_path : str
        Path to obstacle environment executable.
    reward_delay : int
        Only return accumulated reward every `reward_delay` steps to simulate sparse reward environment.
    realtime : bool
        Whether or not to render the environment frames in real time.
    seed_list : list
        List of environment seeds to use.
    id_offset : int
        offset added to worker_id to avoid collisions with other runs in the same machine.
    timeout_wait : int
        Time for python interface to wait for environment to connect (in seconds).

    Returns
    -------
    env : gym.Env
        Train environment.
    """

    if 'DISPLAY' not in os.environ.keys():
        os.environ['DISPLAY'] = ':0'

    if exe_path:
        exe = exe_path
    else:
        exe = os.path.join(os.path.dirname(
            obstacle_tower_env.__file__), 'ObstacleTower/obstacletower')

    id = id_offset + index_grad_worker * 1000 + 100 * index_col_worker + index_env
    env = ObstacleTowerEnv(
        environment_filename=exe, retro=True, worker_id=id,
<<<<<<< HEAD
        greyscale=False, timeout_wait=180, realtime_mode=realtime)
=======
        greyscale=False, timeout_wait=timeout_wait, realtime_mode=realtime)
>>>>>>> 5f294a1c

    if reduced_actions:
        env = ReducedActionEnv(env, num_actions=num_actions)

    env = BasicObstacleEnv(env, min_floor=min_floor, max_floor=max_floor, seed_list=seed_list)

    if reward_shape:
        env = RewardShapeObstacleEnv(env)

    if frame_skip > 0:
        env = FrameSkip(env, skip=frame_skip)

    if frame_stack > 1:
        env = FrameStack(env, k=frame_stack)

    if reward_delay > 1:
        env = DelayedReward(env, delay=reward_delay)

    return env


def obstacle_test_env_factory(
        index_col_worker, index_grad_worker, index_env=0, frame_skip=0, frame_stack=1, realtime=False,
        min_floor=0, max_floor=50, reduced_actions=True, num_actions=6, exe_path=None, reward_delay=1,
        id_offset=1, timeout_wait=180):
    """
    Create test Obstacle Tower Unity3D environment.
    Useful info_keywords 'floor', 'start', 'seed'.
    Parameters
    ----------
    index_col_worker : int
        Index of the collection worker running this environment.
    index_grad_worker : int
        Index of the gradient worker running the collection worker running this environment.
    index_env : int
        Index of this environment withing the vector of environments.
    frame_skip : int
        Return only every `frame_skip`-th observation.
    frame_stack : int
        Observations composed of last `frame_stack` frames stacked.
    min_floor : int
        Minimum floor the agent can be spawned in.
    max_floor : int
        Maximum floor the agent can be spawned in.
    reduced_actions : bool
        Whether or not to use the action wrapper to reduce the number of available actions.
    num_actions : int
        Size of the reduced action space.
    exe_path : str
        Path to obstacle environment executable.
    reward_delay : int
        Only return accumulated reward every `reward_delay` steps to simulate sparse reward environment.
    realtime : bool
        Whether or not to render the environment frames in real time.
    id_offset : int
        offset added to worker_id to avoid collisions with other runs in the same machine.
    timeout_wait : int
        Time for python interface to wait for environment to connect (in seconds).

    Returns
    -------
    env : gym.Env
        Train environment.
    """

    if 'DISPLAY' not in os.environ.keys():
        os.environ['DISPLAY'] = ':0'

    if exe_path:
        exe = exe_path
    else:
        exe = os.path.join(os.path.dirname(
            obstacle_tower_env.__file__), 'ObstacleTower/obstacletower')

    id = id_offset + index_grad_worker * 1000 + 100 * index_col_worker + index_env
    env = ObstacleTowerEnv(
        environment_filename=exe, retro=True, worker_id=id,
        greyscale=False, timeout_wait=timeout_wait, realtime_mode=realtime)

    if reduced_actions:
        env = ReducedActionEnv(env, num_actions=num_actions)

    env = BasicObstacleEnvTest(env, max_floor=max_floor, min_floor=min_floor)

    if frame_skip > 0:
        env = FrameSkip(env, skip=frame_skip)

    if frame_stack > 1:
        env = FrameStack(env, k=frame_stack)

    if reward_delay > 1:
        env = DelayedReward(env, delay=reward_delay)

    return env<|MERGE_RESOLUTION|>--- conflicted
+++ resolved
@@ -66,11 +66,7 @@
     id = id_offset + index_grad_worker * 1000 + 100 * index_col_worker + index_env
     env = ObstacleTowerEnv(
         environment_filename=exe, retro=True, worker_id=id,
-<<<<<<< HEAD
-        greyscale=False, timeout_wait=180, realtime_mode=realtime)
-=======
         greyscale=False, timeout_wait=timeout_wait, realtime_mode=realtime)
->>>>>>> 5f294a1c
 
     if reduced_actions:
         env = ReducedActionEnv(env, num_actions=num_actions)
